package drainer

import (
	"regexp"
	"sync"
	"time"

	"golang.org/x/net/context"

	"github.com/juju/errors"
	"github.com/ngaut/log"
	"github.com/pingcap/tidb-binlog/drainer/checkpoint"
	"github.com/pingcap/tidb-binlog/drainer/executor"
	"github.com/pingcap/tidb-binlog/drainer/translator"
	"github.com/pingcap/tidb-binlog/pkg/causality"
	pkgsql "github.com/pingcap/tidb-binlog/pkg/sql"
	"github.com/pingcap/tidb/model"
	pb "github.com/pingcap/tipb/go-binlog"
)

var (
	maxDMLRetryCount = 100
	maxDDLRetryCount = 5

	executionWaitTime    = 10 * time.Millisecond
	maxExecutionWaitTime = 3 * time.Second
)

// Syncer converts tidb binlog to the specified DB sqls, and sync it to target DB
type Syncer struct {
	schema *Schema
	cp     checkpoint.CheckPoint

	cfg *SyncerConfig

	translator translator.SQLTranslator

	wg sync.WaitGroup

	input  chan *binlogItem
	jobWg  sync.WaitGroup
	jobChs []chan *job

	executors []executor.Executor

	positions    map[string]pb.Pos
	initCommitTS int64

	// because TiDB is case-insensitive, only lower-case here.
	ignoreSchemaNames map[string]struct{}

	ctx    context.Context
	cancel context.CancelFunc

	reMap map[string]*regexp.Regexp

	causality    *causality.Causality
	lastSyncTime time.Time
}

// NewSyncer returns a Drainer instance
func NewSyncer(ctx context.Context, cp checkpoint.CheckPoint, cfg *SyncerConfig) (*Syncer, error) {
	syncer := new(Syncer)
	syncer.cfg = cfg
	syncer.ignoreSchemaNames = formatIgnoreSchemas(cfg.IgnoreSchemas)
	syncer.cp = cp
	syncer.input = make(chan *binlogItem, maxBinlogItemCount)
	syncer.jobChs = newJobChans(cfg.WorkerCount)
	syncer.reMap = make(map[string]*regexp.Regexp)
	syncer.ctx, syncer.cancel = context.WithCancel(ctx)
	syncer.initCommitTS, _ = cp.Pos()
	syncer.positions = make(map[string]pb.Pos)
	syncer.causality = causality.NewCausality()
	syncer.lastSyncTime = time.Now()

	return syncer, nil
}

func newJobChans(count int) []chan *job {
	jobChs := make([]chan *job, 0, count)
	size := maxBinlogItemCount / count
	for i := 0; i < count; i++ {
		jobChs = append(jobChs, make(chan *job, size))
	}

	return jobChs
}

func closeJobChans(jobChs []chan *job) {
	for _, ch := range jobChs {
		close(ch)
	}
}

// Start starts to sync.
func (s *Syncer) Start(jobs []*model.Job) error {
	// prepare schema for work
	b, err := s.prepare(jobs)
	if err != nil || b == nil {
		return errors.Trace(err)
	}

	err = s.run(b)

	if err != nil {
		return errors.Trace(err)
	}

	return nil
}

// the binlog maybe not complete before the initCommitTS, so we should ignore them.
// at the same time, we try to find the latest schema version before the initCommitTS to reconstruct local schemas.
func (s *Syncer) prepare(jobs []*model.Job) (*binlogItem, error) {
	log.Infof("[prepare] begin to construct schema infomation in syncer")
	var latestSchemaVersion int64
	var schemaVersion int64
	var b *binlogItem
	var err error

	for {
		select {
		case <-s.ctx.Done():
			return nil, nil
		case b = <-s.input:
		}

		binlog := b.binlog
		commitTS := binlog.GetCommitTs()
		jobID := binlog.GetDdlJobId()

		if jobID == 0 {
			preWriteValue := binlog.GetPrewriteValue()
			preWrite := &pb.PrewriteValue{}
			err = preWrite.Unmarshal(preWriteValue)
			if err != nil {
				return nil, errors.Errorf("prewrite %s unmarshal error %v", preWriteValue, err)
			}
			schemaVersion = preWrite.GetSchemaVersion()
		} else {
			schemaVersion = b.job.BinlogInfo.SchemaVersion
		}
		if schemaVersion > latestSchemaVersion {
			latestSchemaVersion = schemaVersion
		}

		if commitTS <= s.initCommitTS {
			continue
		}

		if jobID > 0 {
			latestSchemaVersion = b.job.BinlogInfo.SchemaVersion - 1
		}
		// find all ddl job that need to reconstruct local schemas
		var exceptedJobs []*model.Job
		for _, job := range jobs {
			if job.BinlogInfo.SchemaVersion <= latestSchemaVersion {
				exceptedJobs = append(exceptedJobs, job)
			}
		}

		s.schema, err = NewSchema(exceptedJobs, s.ignoreSchemaNames, s.cfg.DestDBType == "tidb")
		if err != nil {
			return nil, errors.Trace(err)
		}

		log.Infof("prepare commitTS: %d, schema venison %d", commitTS, latestSchemaVersion)
		log.Infof("prepare schema: %s", s.schema)

		return b, nil
	}
}

// handleDDL has four return values,
// the first value[string]: the schema name
// the second value[string]: the table name
// the third value[string]: the sql that is corresponding to the job
// the fourth value[error]: the handleDDL execution's err
func (s *Schema) handleDDL(job *model.Job, ignoreSchemaNames map[string]struct{}) (string, string, string, error) {
	if job.State == model.JobStateCancelled {
		return "", "", "", nil
	}

	log.Infof("ddl query %s", job.Query)
	sql := job.Query
	if sql == "" {
		return "", "", "", errors.Errorf("[ddl job sql miss]%+v", job)
	}

	switch job.Type {
	case model.ActionCreateSchema:
		// get the DBInfo from job rawArgs
		schema := job.BinlogInfo.DBInfo
		if filterIgnoreSchema(schema, ignoreSchemaNames) {
			s.AddIgnoreSchema(schema)
			return "", "", "", nil
		}

		err := s.CreateSchema(schema)
		if err != nil {
			return "", "", "", errors.Trace(err)
		}

		return schema.Name.O, "", sql, nil

	case model.ActionDropSchema:
		_, ok := s.IgnoreSchemaByID(job.SchemaID)
		if ok {
			s.DropIgnoreSchema(job.SchemaID)
			return "", "", "", nil
		}

		schemaName, err := s.DropSchema(job.SchemaID)
		if err != nil {
			return "", "", "", errors.Trace(err)
		}

		return schemaName, "", sql, nil

	case model.ActionRenameTable:
		// ignore schema doesn't support reanme ddl
		_, ok := s.SchemaByTableID(job.TableID)
		if !ok {
			return "", "", "", errors.NotFoundf("table(%d) or it's schema", job.TableID)
		}
		_, ok = s.IgnoreSchemaByID(job.SchemaID)
		if ok {
			return "", "", "", errors.Errorf("ignore schema %d doesn't support rename ddl sql %s", job.SchemaID, sql)
		}
		// first drop the table
		_, err := s.DropTable(job.TableID)
		if err != nil {
			return "", "", "", errors.Trace(err)
		}
		// create table
		table := job.BinlogInfo.TableInfo
		schema, ok := s.SchemaByID(job.SchemaID)
		if !ok {
			return "", "", "", errors.NotFoundf("schema %d", job.SchemaID)
		}

		err = s.CreateTable(schema, table)
		if err != nil {
			return "", "", "", errors.Trace(err)
		}

		return schema.Name.O, table.Name.O, sql, nil

	case model.ActionCreateTable:
		table := job.BinlogInfo.TableInfo
		if table == nil {
			return "", "", "", errors.NotFoundf("table %d", job.TableID)
		}

		_, ok := s.IgnoreSchemaByID(job.SchemaID)
		if ok {
			return "", "", "", nil
		}

		schema, ok := s.SchemaByID(job.SchemaID)
		if !ok {
			return "", "", "", errors.NotFoundf("schema %d", job.SchemaID)
		}

		err := s.CreateTable(schema, table)
		if err != nil {
			return "", "", "", errors.Trace(err)
		}

		return schema.Name.O, table.Name.O, sql, nil

	case model.ActionDropTable:
		_, ok := s.IgnoreSchemaByID(job.SchemaID)
		if ok {
			return "", "", "", nil
		}

		schema, ok := s.SchemaByID(job.SchemaID)
		if !ok {
			return "", "", "", errors.NotFoundf("schema %d", job.SchemaID)
		}

		tableName, err := s.DropTable(job.TableID)
		if err != nil {
			return "", "", "", errors.Trace(err)
		}

		return schema.Name.O, tableName, sql, nil

	case model.ActionTruncateTable:
		_, ok := s.IgnoreSchemaByID(job.SchemaID)
		if ok {
			return "", "", "", nil
		}

		schema, ok := s.SchemaByID(job.SchemaID)
		if !ok {
			return "", "", "", errors.NotFoundf("schema %d", job.SchemaID)
		}

		_, err := s.DropTable(job.TableID)
		if err != nil {
			return "", "", "", errors.Trace(err)
		}

		table := job.BinlogInfo.TableInfo
		if table == nil {
			return "", "", "", errors.NotFoundf("table %d", job.TableID)
		}

		err = s.CreateTable(schema, table)
		if err != nil {
			return "", "", "", errors.Trace(err)
		}

		return schema.Name.O, table.Name.O, sql, nil

	default:
		log.Infof("get unknow ddl type %v", job.Type)
		binlogInfo := job.BinlogInfo
		if binlogInfo == nil {
			return "", "", "", errors.NotFoundf("table %d", job.TableID)
		}
		tbInfo := binlogInfo.TableInfo
		if tbInfo == nil {
			return "", "", "", errors.NotFoundf("table %d", job.TableID)
		}

		_, ok := s.IgnoreSchemaByID(job.SchemaID)
		if ok {
			return "", "", "", nil
		}

		schema, ok := s.SchemaByID(job.SchemaID)
		if !ok {
			return "", "", "", errors.NotFoundf("schema %d", job.SchemaID)
		}

		err := s.ReplaceTable(tbInfo)
		if err != nil {
			return "", "", "", errors.Trace(err)
		}

		return schema.Name.O, tbInfo.Name.O, sql, nil
	}
}

func (s *Syncer) addDMLCount(tp pb.MutationType, nums int) {
	switch tp {
	case pb.MutationType_Insert:
		eventCounter.WithLabelValues("Insert").Add(float64(nums))
	case pb.MutationType_Update:
		eventCounter.WithLabelValues("Update").Add(float64(nums))
	case pb.MutationType_DeleteRow:
		eventCounter.WithLabelValues("Delete").Add(float64(nums))
	}
}

func (s *Syncer) addDDLCount() {
	eventCounter.WithLabelValues("DDL").Add(1)
}

func (s *Syncer) checkWait(job *job) bool {
	if !job.isCompleteBinlog {
		return false
	}

	if s.cp.Check(job.commitTS, s.positions) {
		return true
	}

	if job.binlogTp == translator.DDL {
		return true
	}

	return false
}

type job struct {
	binlogTp   translator.OpType
	mutationTp pb.MutationType
	sql        string
	args       []interface{}
	key        string
	commitTS   int64
	pos        pb.Pos
	nodeID     string
	// set to true when this is the last job of a txn
	// we will generate many job and call addJob(job) from a txn
	isCompleteBinlog bool
}

func newDMLJob(tp pb.MutationType, sql string, args []interface{}, key string, commitTS int64, pos pb.Pos, nodeID string, isCompleteBinlog bool) *job {
	return &job{binlogTp: translator.DML, mutationTp: tp, sql: sql, args: args, key: key, commitTS: commitTS, pos: pos, nodeID: nodeID, isCompleteBinlog: isCompleteBinlog}
}

func newDDLJob(sql string, args []interface{}, key string, commitTS int64, pos pb.Pos, nodeID string) *job {
	return &job{binlogTp: translator.DDL, sql: sql, args: args, key: key, commitTS: commitTS, pos: pos, nodeID: nodeID, isCompleteBinlog: true}
}

func (s *Syncer) addJob(job *job) {
	// make all DMLs be executed before DDL
	if job.binlogTp == translator.DDL {
		s.jobWg.Wait()
	} else if job.binlogTp == translator.FLUSH {
		s.jobWg.Add(s.cfg.WorkerCount)
		for i := 0; i < s.cfg.WorkerCount; i++ {
			s.jobChs[i] <- job
		}
		eventCounter.WithLabelValues("flush").Add(1)
		s.jobWg.Wait()
		return
	}

	s.jobWg.Add(1)
	idx := int(genHashKey(job.key)) % s.cfg.WorkerCount
	s.jobChs[idx] <- job
	log.Debugf("job commit TS %d sql %s args %v key %s", job.commitTS, job.sql, job.args, job.key)

	if pos, ok := s.positions[job.nodeID]; !ok || ComparePos(job.pos, pos) > 0 {
		s.positions[job.nodeID] = job.pos
	}

	wait := s.checkWait(job)
	if wait {
		eventCounter.WithLabelValues("savepoint").Add(1)
		s.jobWg.Wait()
		s.savePoint(job.commitTS, s.positions)
	}
}

<<<<<<< HEAD
func (s *Syncer) commitJob(tp pb.MutationType, sql string, args []interface{}, keys []string, commitTS int64, pos pb.Pos, nodeID string) error {
	key, err := s.resolveCausality(keys)
=======
func (s *Syncer) commitJob(tp pb.MutationType, sql string, args []interface{}, keys []string, commitTS int64, pos pb.Pos, nodeID string, isCompleteBinlog bool) error {
	key, err := s.resolveCasuality(keys)
>>>>>>> 6c73d883
	if err != nil {
		return errors.Errorf("resolve karam error %v", err)
	}

	job := newDMLJob(tp, sql, args, key, commitTS, pos, nodeID, isCompleteBinlog)
	s.addJob(job)
	return nil
}

func (s *Syncer) resolveCausality(keys []string) (string, error) {
	if len(keys) == 0 {
		return "", nil
	}

	if s.cfg.DisableCausality {
		return keys[0], nil
	}

	if s.causality.DetectConflict(keys) {
		if err := s.flushJobs(); err != nil {
			return "", errors.Trace(err)
		}
		s.causality.Reset()
	}
	if err := s.causality.Add(keys); err != nil {
		return "", errors.Trace(err)
	}

	return s.causality.Get(keys[0]), nil
}

func (s *Syncer) flushJobs() error {
	log.Infof("flush all jobs checkpoint = %v", s.cp)
	job := &job{binlogTp: translator.FLUSH}
	s.addJob(job)
	return nil
}

func (s *Syncer) savePoint(ts int64, positions map[string]pb.Pos) {
	log.Infof("[write save point]%d[positions]%v", ts, positions)
	err := s.cp.Save(ts, positions)
	if err != nil {
		log.Fatalf("[write save point]%d[positions]%v[error]%v", ts, positions, err)
	}

	positionGauge.Set(float64(ts))
}

func (s *Syncer) sync(executor executor.Executor, jobChan chan *job) {
	s.wg.Add(1)
	defer s.wg.Done()

	idx := 0
	count := s.cfg.TxnBatch
	sqls := make([]string, 0, count)
	args := make([][]interface{}, 0, count)
	commitTSs := make([]int64, 0, count)
	tpCnt := make(map[pb.MutationType]int)
	lastSyncTime := time.Now()

	clearF := func() {
		for i := 0; i < idx; i++ {
			s.jobWg.Done()
		}

		idx = 0
		sqls = sqls[0:0]
		args = args[0:0]
		commitTSs = commitTSs[0:0]
		s.lastSyncTime = time.Now()
		lastSyncTime = time.Now()
		for tpName, v := range tpCnt {
			s.addDMLCount(tpName, v)
			tpCnt[tpName] = 0
		}
	}

	var err error
	for {
		select {
		case job, ok := <-jobChan:
			if !ok {
				return
			}
			idx++

			if job.binlogTp == translator.DDL {
				// compute txn duration
				err = execute(executor, []string{job.sql}, [][]interface{}{job.args}, []int64{job.commitTS}, true)
				if err != nil {
					if !pkgsql.IgnoreDDLError(err) {
						log.Fatalf(errors.ErrorStack(err))
					} else {
						log.Warnf("[ignore ddl error][sql]%s[args]%v[error]%v", job.sql, job.args, err)
					}
				}
				s.addDDLCount()
				clearF()
			} else if job.binlogTp == translator.DML {
				sqls = append(sqls, job.sql)
				args = append(args, job.args)
				commitTSs = append(commitTSs, job.commitTS)
				tpCnt[job.mutationTp]++
			}

			if job.binlogTp == translator.FLUSH ||
				!s.cfg.DisableDispatch && idx >= count ||
				s.cfg.DisableDispatch && job.isCompleteBinlog {
				err = execute(executor, sqls, args, commitTSs, false)
				if err != nil {
					log.Fatalf(errors.ErrorStack(err))
				}
				clearF()
			}

		default:
<<<<<<< HEAD
			if time.Since(s.lastSyncTime) >= maxExecutionWaitTime && !s.cfg.DisableDispatch {
=======
			now := time.Now()
			if now.Sub(lastSyncTime) >= maxExecutionWaitTime && !s.cfg.DisableDispatch {
>>>>>>> 6c73d883
				err = execute(executor, sqls, args, commitTSs, false)
				if err != nil {
					log.Fatalf(errors.ErrorStack(err))
				}
				clearF()
			}

			time.Sleep(executionWaitTime)
		}
	}
}

func (s *Syncer) run(b *binlogItem) error {
	s.wg.Add(1)
	defer func() {
		closeJobChans(s.jobChs)
		s.wg.Done()
	}()

	var err error

	s.genRegexMap()

	s.executors, err = createExecutors(s.cfg.DestDBType, s.cfg.To, s.cfg.WorkerCount)
	if err != nil {
		return errors.Trace(err)
	}

	s.translator, err = translator.New(s.cfg.DestDBType)
	if err != nil {
		return errors.Trace(err)
	}

	s.translator.SetConfig(s.cfg.SafeMode, s.cfg.DestDBType == "tidb")

	for i := 0; i < s.cfg.WorkerCount; i++ {
		go s.sync(s.executors[i], s.jobChs[i])
	}

	for {
		binlog := b.binlog
		commitTS := binlog.GetCommitTs()
		jobID := binlog.GetDdlJobId()

		if jobID == 0 {
			preWriteValue := binlog.GetPrewriteValue()
			preWrite := &pb.PrewriteValue{}
			err = preWrite.Unmarshal(preWriteValue)
			if err != nil {
				return errors.Errorf("prewrite %s unmarshal error %v", preWriteValue, err)
			}
			err = s.translateSqls(preWrite.GetMutations(), commitTS, b.pos, b.nodeID)
			if err != nil {
				return errors.Trace(err)
			}
		} else if jobID > 0 {
			schema, table, sql, err := s.schema.handleDDL(b.job, s.ignoreSchemaNames)
			if err != nil {
				return errors.Trace(err)
			}

			if s.skipSchemaAndTable(schema, table) {
				log.Infof("[skip ddl]db:%s table:%s, sql:%s, commit ts %d, pos %v", schema, table, sql, commitTS, b.pos)
			} else if sql != "" {
				sql, err = s.translator.GenDDLSQL(sql, schema, commitTS)
				if err != nil {
					return errors.Trace(err)
				}

				log.Infof("[ddl][start]%s[commit ts]%v[pos]%v", sql, commitTS, b.pos)
				var args []interface{}
				// for kafka, we want to know the relate schema and table, get it while args now
				// in executor
				if s.cfg.DestDBType == "kafka" {
					args = []interface{}{schema, table}
				}
				job := newDDLJob(sql, args, "", commitTS, b.pos, b.nodeID)
				s.addJob(job)
				log.Infof("[ddl][end]%s[commit ts]%v[pos]%v", sql, commitTS, b.pos)
			}
		}

		select {
		case <-s.ctx.Done():
			return nil
		case b = <-s.input:
			log.Debugf("consume binlogItem: %s", b)
		}
	}
}

func (s *Syncer) translateSqls(mutations []pb.TableMutation, commitTS int64, pos pb.Pos, nodeID string) error {
	useMysqlProtocol := (s.cfg.DestDBType == "tidb" || s.cfg.DestDBType == "mysql")

	for _, mutation := range mutations {
		table, ok := s.schema.TableByID(mutation.GetTableId())
		if !ok {
			continue
		}

		schemaName, tableName, ok := s.schema.SchemaAndTableName(mutation.GetTableId())
		if !ok {
			continue
		}

		if s.skipSchemaAndTable(schemaName, tableName) {
			log.Debugf("[skip dml]db:%s table:%s", schemaName, tableName)
			continue
		}

		var (
			err  error
			sqls = make(map[pb.MutationType][]string)

			// the dispatch keys
			keys = make(map[pb.MutationType][][]string)

			// the restored sqls's args, ditto
			args = make(map[pb.MutationType][][]interface{})

			// the offset of specified type sql
			offsets = make(map[pb.MutationType]int)

			// the binlog dml sort
			sequences = mutation.GetSequence()
		)

		if len(mutation.GetInsertedRows()) > 0 {
			sqls[pb.MutationType_Insert], keys[pb.MutationType_Insert], args[pb.MutationType_Insert], err = s.translator.GenInsertSQLs(schemaName, table, mutation.GetInsertedRows(), commitTS)
			if err != nil {
				return errors.Errorf("gen insert sqls failed: %v, schema: %s, table: %s", err, schemaName, tableName)
			}
			offsets[pb.MutationType_Insert] = 0
		}

		if len(mutation.GetUpdatedRows()) > 0 {
			sqls[pb.MutationType_Update], keys[pb.MutationType_Update], args[pb.MutationType_Update], err = s.translator.GenUpdateSQLs(schemaName, table, mutation.GetUpdatedRows(), commitTS)
			if err != nil {
				return errors.Errorf("gen update sqls failed: %v, schema: %s, table: %s", err, schemaName, tableName)
			}
			offsets[pb.MutationType_Update] = 0
		}

		if len(mutation.GetDeletedRows()) > 0 {
			sqls[pb.MutationType_DeleteRow], keys[pb.MutationType_DeleteRow], args[pb.MutationType_DeleteRow], err = s.translator.GenDeleteSQLs(schemaName, table, mutation.GetDeletedRows(), commitTS)
			if err != nil {
				return errors.Errorf("gen delete sqls failed: %v, schema: %s, table: %s", err, schemaName, tableName)
			}
			offsets[pb.MutationType_DeleteRow] = 0
		}

		for idx, dmlType := range sequences {
			if offsets[dmlType] >= len(sqls[dmlType]) {
				return errors.Errorf("gen sqls failed: sequence %v execution %s sqls %v", sequences, dmlType, sqls[dmlType])
			}

			isCompleteBinlog := (idx == len(sequences)-1)

			// update is split to delete and insert
			if dmlType == pb.MutationType_Update && s.cfg.SafeMode && useMysqlProtocol {
				err = s.commitJob(pb.MutationType_DeleteRow, sqls[dmlType][offsets[dmlType]], args[dmlType][offsets[dmlType]], keys[dmlType][offsets[dmlType]], commitTS, pos, nodeID, false)
				if err != nil {
					return errors.Trace(err)
				}

				err = s.commitJob(pb.MutationType_Insert, sqls[dmlType][offsets[dmlType]+1], args[dmlType][offsets[dmlType]+1], keys[dmlType][offsets[dmlType]+1], commitTS, pos, nodeID, isCompleteBinlog)
				if err != nil {
					return errors.Trace(err)
				}
				offsets[dmlType] = offsets[dmlType] + 2
			} else {
				err = s.commitJob(dmlType, sqls[dmlType][offsets[dmlType]], args[dmlType][offsets[dmlType]], keys[dmlType][offsets[dmlType]], commitTS, pos, nodeID, isCompleteBinlog)
				if err != nil {
					return errors.Trace(err)
				}
				offsets[dmlType] = offsets[dmlType] + 1
			}
		}

		for tp := range sqls {
			if offsets[tp] != len(sqls[tp]) {
				return errors.Errorf("binlog is corruption, item %v", mutations)
			}
		}
	}

	return nil
}

// Add adds binlogItem to the syncer's input channel
func (s *Syncer) Add(b *binlogItem) {
	select {
	case <-s.ctx.Done():
	case s.input <- b:
		log.Debugf("receive publish binlog item: %s", b)
	}
}

// Close closes syncer.
func (s *Syncer) Close() {
	log.Debug("closing syncer")
	s.cancel()
	s.wg.Wait()
	closeExecutors(s.executors...)
	log.Debug("syncer is closed")
}

// GetLastSyncTime returns lastSyncTime
func (s *Syncer) GetLastSyncTime() time.Time {
	return s.lastSyncTime
}<|MERGE_RESOLUTION|>--- conflicted
+++ resolved
@@ -429,13 +429,8 @@
 	}
 }
 
-<<<<<<< HEAD
-func (s *Syncer) commitJob(tp pb.MutationType, sql string, args []interface{}, keys []string, commitTS int64, pos pb.Pos, nodeID string) error {
-	key, err := s.resolveCausality(keys)
-=======
 func (s *Syncer) commitJob(tp pb.MutationType, sql string, args []interface{}, keys []string, commitTS int64, pos pb.Pos, nodeID string, isCompleteBinlog bool) error {
 	key, err := s.resolveCasuality(keys)
->>>>>>> 6c73d883
 	if err != nil {
 		return errors.Errorf("resolve karam error %v", err)
 	}
@@ -552,12 +547,8 @@
 			}
 
 		default:
-<<<<<<< HEAD
-			if time.Since(s.lastSyncTime) >= maxExecutionWaitTime && !s.cfg.DisableDispatch {
-=======
 			now := time.Now()
 			if now.Sub(lastSyncTime) >= maxExecutionWaitTime && !s.cfg.DisableDispatch {
->>>>>>> 6c73d883
 				err = execute(executor, sqls, args, commitTSs, false)
 				if err != nil {
 					log.Fatalf(errors.ErrorStack(err))
